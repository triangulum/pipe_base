--- conflicted
+++ resolved
@@ -21,11 +21,7 @@
 #
 import argparse
 import itertools
-<<<<<<< HEAD
 import os
-=======
-import os.path
->>>>>>> fae2f11f
 import re
 import shlex
 import sys
@@ -330,7 +326,6 @@
             elif lowCamera == "hscsim":
                 obsPkg = "obs_subaru"
                 from lsst.obs.hscSim.hscSimMapper import HscSimMapper as Mapper
-<<<<<<< HEAD
             elif lowCamera == "suprimecam":
                 obsPkg = "obs_subaru"
                 from lsst.obs.suprimecam.suprimecamMapper import SuprimecamMapper as Mapper
@@ -349,30 +344,6 @@
             self.error("Must setup %s to use camera %s: %s" % (obsPkg, namespace.camera, e))
         namespace.obsPkg = obsPkg
         return Mapper
-=======
-            except ImportError, e:
-                self.error("Must setup obs_subaru to use hscSim: %s" % e)
-        elif lowCamera in ("suprimecam", "sc", "suprimecam-mit", "sc-mit"):
-            try:
-                from lsst.obs.suprimecam.suprimecamMapper import SuprimecamMapper as Mapper
-                if lowCamera.endswith("mit"):
-                    kwargs['mit'] = True
-            except ImportError, e:
-                self.error("Must setup obs_subaru to use suprimecam: %s" % e)
-        elif lowCamera == "cfht":
-            try:
-                from lsst.obs.cfht import CfhtMapper as Mapper
-            except ImportError:
-                self.error("Must setup obs_cfht to use CFHT")
-        else:
-            self.error("Unsupported camera: %s" % namespace.camera)
-        return Mapper(
-            root = namespace.dataPath,
-            calibRoot = namespace.calibPath,
-            outputRoot = namespace.outPath,
-            **kwargs
-        )
->>>>>>> fae2f11f
 
     def convert_arg_line_to_args(self, arg_line):
         """Allow files of arguments referenced by @file to contain multiple values on each line
