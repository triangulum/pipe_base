--- conflicted
+++ resolved
@@ -65,13 +65,7 @@
         if config is None:
             config = cls.ConfigClass()
         parsedCmd = argumentParser.parse_args(config=config, args=args, log=log, override=cls.applyOverrides)
-<<<<<<< HEAD
-        task = cls(name = cls._DefaultName, config = parsedCmd.config, log = parsedCmd.log)
-        task.runParsedCmd(parsedCmd)
-=======
         cls.runParsedCmd(parsedCmd)
-
->>>>>>> 12c73413
         return Struct(
             argumentParser = argumentParser,
             parsedCmd = parsedCmd,
@@ -107,45 +101,6 @@
         """
         return ArgumentParser(name=cls._DefaultName)
 
-<<<<<<< HEAD
-    def runParsedCmd(self, parsedCmd):
-        """Run the task, given the results of parsing a command line."""
-        self.runDataRefList(parsedCmd.dataRefList, doRaise=parsedCmd.doraise)
-    
-    def runDataRefList(self, dataRefList, doRaise=False):
-        """Execute the parsed command on a sequence of dataRefs,
-        including writing the config and metadata.
-        """
-        name = self._DefaultName
-        result = []
-        for dataRef in dataRefList:
-            try:
-                configName = self._getConfigName()
-                if configName is not None:
-                    dataRef.put(self.config, configName)
-            except Exception, e:
-                self.log.log(self.log.WARN, "Could not persist config for dataId=%s: %s" % \
-                    (dataRef.dataId, e,))
-            if doRaise:
-                result.append(self.run(dataRef))
-            else:
-                try:
-                    result.append(self.run(dataRef))
-                except Exception, e:
-                    self.log.log(self.log.FATAL, "Failed on dataId=%s: %s" % (dataRef.dataId, e))
-                    if not isinstance(e, TaskError):
-                        traceback.print_exc(file=sys.stderr)
-            try:
-                metadataName = self._getMetadataName()
-                if metadataName is not None:
-                    dataRef.put(self.getFullMetadata(), metadataName)
-            except Exception, e:
-                self.log.log(self.log.WARN, "Could not persist metadata for dataId=%s: %s" % \
-                    (dataRef.dataId, e,))
-        return result
-            
-    
-=======
     @classmethod
     def getRunInfo(cls, parsedCmd):
         """Construct information necessary to run the task from the command-line arguments
@@ -205,7 +160,6 @@
             self.log.log(self.log.WARN, "Could not persist metadata for dataId=%s: %s" % \
                 (dataRef.dataId, e,))
 
->>>>>>> 12c73413
     def _getConfigName(self):
         """Return the name of the config dataset, or None if config is not persisted
         """
